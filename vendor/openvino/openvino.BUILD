--- conflicted
+++ resolved
@@ -7,36 +7,6 @@
     "skip_macos",
     "skip_windows",
 ]
-
-cc_library(
-    name = "benchmark_app",
-    srcs = glob([
-        "inference-engine/samples/benchmark_app/**/*.hpp",
-        "inference-engine/samples/common/**/*.cpp",  # TODO
-        "inference-engine/samples/common/**/*.hpp",  # TODO
-        "inference-engine/samples/benchmark_app/**/*.cpp",
-    ]),
-    #data = [":plugins"],
-    includes = [
-        "inference-engine/samples/common",
-        "inference-engine/samples/common/format_reader",
-    ],
-    #linkopts = select({
-    #    "@bazel_tools//src/conditions:windows": [],
-    #    "@bazel_tools//src/conditions:darwin_x86_64": [],
-    #    "//conditions:default": [
-    #        "-pthread",
-    #        "-lm",
-    #        "-ldl",
-    #    ],
-    #}),
-    linkstatic = 0,
-    deps = [
-        ":inference_engine",
-        #":mkldnn_plugin",
-        "@gflags",
-    ],
-)
 
 cc_library(
     name = "inc",
@@ -231,56 +201,6 @@
         ":inc",
         ":ngraph",
     ],
-)
-
-# TODO
-cc_library(
-    name = "ie_reader",
-    srcs = glob([
-        "inference-engine/src/readers/ir_reader/*.cpp",
-        # TODO
-        "inference-engine/src/inference_engine/blob_factory.cpp",
-        "inference-engine/src/inference_engine/cnn_network_ngraph_impl.cpp",
-        "inference-engine/src/inference_engine/generic_ie.cpp",
-        "inference-engine/src/inference_engine/ie_blob_common.cpp",
-        "inference-engine/src/inference_engine/ie_data.cpp",
-        "inference-engine/src/inference_engine/ie_layouts.cpp",
-        "inference-engine/src/inference_engine/ie_memcpy.cpp",
-        "inference-engine/src/inference_engine/ie_rtti.cpp",
-        "inference-engine/src/inference_engine/network_serializer.cpp",
-        "inference-engine/src/inference_engine/precision_utils.cpp",
-        "inference-engine/src/inference_engine/system_allocator.cpp",
-        "inference-engine/src/inference_engine/xml_parse_utils.cpp",
-        "inference-engine/src/inference_engine/*.cpp",
-    ]),
-    hdrs = glob([
-        "inference-engine/include/*.h",
-        "inference-engine/src/readers/ir_reader/*.hpp",
-        # TODO
-        "inference-engine/include/details/ie_exception.hpp",
-    ]),
-    includes = [
-        #"inference-engine/src/inference_engine",
-        "inference-engine/src/readers/ir_reader",  # TODO: Why does this work?
-        "inference-engine/src/readers/reader_api",  # TODO: Why does this work?
-    ],
-    local_defines = [
-        "ENABLE_IR_READER",
-        "IR_READER_V10",
-    ],
-    deps = [
-        # ":inference_engine",
-        ":inc",
-        ":legacy_api",
-        ":low_precision_transformations",
-        ":ngraph",
-        ":plugin_api",
-        ":preprocessing",
-        ":pugixml",
-        ":transformations",
-        "@tbb",
-    ],
-    alwayslink = 1,
 )
 
 cc_library(
@@ -299,13 +219,8 @@
         ]),
     }),
     hdrs = glob([
-<<<<<<< HEAD
-        "inference-engine/include/*.h",
-        "inference-engine/src/readers/ir_reader/ie_ir_version.hpp",  # TODO: Ok to remove?
-=======
         # "inference-engine/src/readers/ir_reader/ie_ir_version.hpp",  # TODO: Ok to remove?
         "inference-engine/src/inference_engine/shape_infer/ie_built_in_holder.hpp",
->>>>>>> a0e512c2
     ]),
     copts = ["-w"],
     includes = [
@@ -313,8 +228,6 @@
         "inference-engine/src/readers/ir_reader",  # TODO: Why does this work?
         "inference-engine/src/readers/reader_api",  # TODO: Why does this work?
     ],
-<<<<<<< HEAD
-=======
     linkopts = select({
         "@bazel_tools//src/conditions:windows": [],
         "@bazel_tools//src/conditions:darwin_x86_64": [],
@@ -327,7 +240,6 @@
     local_defines = [
         "ENABLE_IR_READER",
     ],
->>>>>>> a0e512c2
     tags = TAGS,
     deps = [
         ":inc",
@@ -388,26 +300,6 @@
     name = "ngraph",
     srcs = glob(
         [
-<<<<<<< HEAD
-            "ngraph/src/ngraph/*.cpp",
-            "ngraph/src/ngraph/*.hpp",
-            "ngraph/src/ngraph/autodiff/*.cpp",
-            "ngraph/src/ngraph/builder/*.cpp",
-            "ngraph/src/ngraph/descriptor/**/*.cpp",
-            "ngraph/src/ngraph/distributed/*.cpp",
-            "ngraph/src/ngraph/node/*.cpp",
-            "ngraph/src/ngraph/op/*.cpp",
-            "ngraph/src/ngraph/op/**/*.cpp",
-            "ngraph/src/ngraph/opsets/*.cpp",
-            "ngraph/src/ngraph/pass/*.cpp",
-            "ngraph/src/ngraph/pattern/**/*.cpp",
-            "ngraph/src/ngraph/runtime/*.cpp",
-            "ngraph/src/ngraph/runtime/reference/*.cpp",
-            "ngraph/src/ngraph/state/*.cpp",
-            "ngraph/src/ngraph/type/*.cpp",
-            "ngraph/test/runtime/*.cpp",
-            "ngraph/test/runtime/**/*.cpp",
-=======
             "ngraph/core/builder/src/*.cpp",
             "ngraph/core/builder/src/builder/*.cpp",
             "ngraph/core/reference/src/*.cpp",
@@ -415,7 +307,6 @@
             "ngraph/core/src/descriptor/*.cpp",
             "ngraph/core/src/**/*.cpp",
             "ngraph/core/src/*.cpp",
->>>>>>> a0e512c2
         ],
         exclude = [
             "ngraph/src/ngraph/serializer.cpp",
@@ -423,35 +314,11 @@
     ),
     hdrs = glob(
         [
-<<<<<<< HEAD
-            #"ngraph/core/include/ngraph/*.hpp",
-            "ngraph/src/ngraph/*.hpp",
-            "ngraph/src/ngraph/autodiff/*.hpp",
-            "ngraph/src/ngraph/builder/*.hpp",
-            "ngraph/src/ngraph/descriptor/**/*.hpp",
-            "ngraph/src/ngraph/distributed/*.hpp",
-            "ngraph/src/ngraph/node/*.hpp",
-            "ngraph/src/ngraph/op/*.hpp",
-            "ngraph/src/ngraph/op/**/*.hpp",
-            "ngraph/src/ngraph/opsets/*.hpp",
-            "ngraph/src/ngraph/pass/*.hpp",
-            "ngraph/src/ngraph/pattern/*.hpp",
-            "ngraph/src/ngraph/runtime/**/*.hpp",
-            "ngraph/src/ngraph/state/*.hpp",
-            "ngraph/src/ngraph/pattern/**/*.hpp",
-            "ngraph/src/ngraph/type/*.hpp",
-            "ngraph/test/runtime/*.hpp",
-            "ngraph/test/runtime/**/*.hpp",
-        ],
-        exclude = [
-            "ngraph/test/runtime/ie/*.hpp",
-=======
             "ngraph/core/builder/include/ngraph/builder/*.hpp",
             "ngraph/core/include/ngraph/*.hpp",
             "ngraph/core/include/ngraph/**/*.hpp",
             "ngraph/core/reference/include/ngraph/runtime/reference/*.hpp",
             "ngraph/core/src/*.hpp",
->>>>>>> a0e512c2
         ],
     ),
     copts = ["-w"],
