--- conflicted
+++ resolved
@@ -1,7 +1,6 @@
 # Copyright 2020 Intel Corporation
 
 load("//vendor/bazel:repo.bzl", "http_archive")
-load("@bazel_tools//tools/build_defs/repo:git.bzl", "new_git_repository")
 
 # Sanitize a dependency so that it works correctly from code that includes it as a submodule.
 def clean_dep(dep):
@@ -16,26 +15,10 @@
         build_file = clean_dep("//vendor/openvino:ade.BUILD"),
     )
 
-    #http_archive(
-    #    name = "openvino",
-    #	url = "https://github.com/plaidml/openvino/archive/87fbc738729e6e846e2fbeb282d56c8fdcb48132.zip",
-    #    strip_prefix = "openvino-87fbc738729e6e846e2fbeb282d56c8fdcb48132",
-    #    sha256 = "6660e1b66bd3d8005026155571a057765ace9b0fdd9899aaa5823eca12847896", #to change
-    #    build_file = clean_dep("//vendor/openvino:openvino.BUILD"),
-     
-    #)
-
-    new_git_repository(
+    http_archive(
         name = "openvino",
-<<<<<<< HEAD
-        # sha256 = "40652941587e579d45a190731960008827221d11575f7f2e6162285b6625b940",
-        remote = "file:///home/nchoudhu/github_repo/openvino/.git",
-        commit = "87fbc738729e6e846e2fbeb282d56c8fdcb48132",
-        init_submodules = 1,
-=======
         url = "https://github.com/plaidml/openvino/archive/62963cfd8cbd0466c6bba56407250747193993e3.zip",
         strip_prefix = "openvino-62963cfd8cbd0466c6bba56407250747193993e3",
         sha256 = "507982d08519f53b17bd0c819d3cda1e837567e20a5d9aa0cc24304e0892de12",
->>>>>>> a0e512c2
         build_file = clean_dep("//vendor/openvino:openvino.BUILD"),
     )