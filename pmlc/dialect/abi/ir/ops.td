--- conflicted
+++ resolved
@@ -37,13 +37,8 @@
   let builders = [OpBuilder<"">];
   let skipDefaultBuilders = 1;
   let assemblyFormat = [{
-<<<<<<< HEAD
-    `init` $initRegion `yielding` $networkFieldTypes `to` `body` $bodyRegion `and` `to` `fini` $finiRegion attr-dict
+    `init` $initRegion `yield` $networkFieldTypes `body` $bodyRegion `fini` $finiRegion attr-dict
   }];
-=======
-     `init` $initRegion `yield` $networkFieldTypes `body` $bodyRegion `fini` $finiRegion attr-dict
-   }];
->>>>>>> 2fd2e8c1
   let extraClassDeclaration = [{
     std::vector<mlir::Type> getNetworkFieldTypes();
     unsigned getNumNetworkFields();
