--- conflicted
+++ resolved
@@ -50,15 +50,10 @@
         "autotile.h",
         "cache.h",
         "gpu_thread.h",
-<<<<<<< HEAD
         "layout_utils.h",
+        "reorder_layouts.h",
         "normalize.h",
         "passes.h",
-        "reorder_layouts.h",
-=======
-        "normalize.h",
-        "passes.h",
->>>>>>> fb1b2a5c
         "simplify_with_constraints.h",
         "stencil.h",
         "tile.h",
