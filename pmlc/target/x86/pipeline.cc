// Copyright 2020 Intel Corporation

#include "mlir/Conversion/AffineToStandard/AffineToStandard.h"
#include "mlir/Conversion/OpenMPToLLVM/ConvertOpenMPToLLVM.h"
#include "mlir/Conversion/SCFToStandard/SCFToStandard.h"
#include "mlir/Conversion/StandardToLLVM/ConvertStandardToLLVM.h"
#include "mlir/Conversion/StandardToLLVM/ConvertStandardToLLVMPass.h"
#include "mlir/Dialect/Affine/Passes.h"
#include "mlir/Dialect/OpenMP/OpenMPDialect.h"
#include "mlir/Dialect/StandardOps/Transforms/Passes.h"
#include "mlir/IR/StandardTypes.h"
#include "mlir/Pass/Pass.h"
#include "mlir/Pass/PassManager.h"
#include "mlir/Transforms/Passes.h"
#include "mlir/Transforms/RegionUtils.h"

#include "pmlc/compiler/registry.h"
#include "pmlc/conversion/abi_to_llvm/passes.h"
#include "pmlc/conversion/pxa_to_affine/passes.h"
#include "pmlc/conversion/scf_to_omp/passes.h"
#include "pmlc/conversion/stdx_to_llvm/passes.h"
#include "pmlc/conversion/tile_to_pxa/passes.h"
#include "pmlc/dialect/abi/transforms/passes.h"
#include "pmlc/dialect/pxa/transforms/passes.h"
#include "pmlc/dialect/stdx/transforms/passes.h"
#include "pmlc/dialect/tile/transforms/passes.h"
#include "pmlc/dialect/xsmm/ir/ops.h"
#include "pmlc/target/x86/heatmap.h"
#include "pmlc/target/x86/pass_detail.h"
#include "pmlc/target/x86/passes.h"
#include "pmlc/transforms/passes.h"
#include "pmlc/util/env.h"
#include "pmlc/util/logging.h"

#include "omp.h" // NOLINT

#include "pmlc/target/x86/utils.h"

using namespace mlir; // NOLINT[build/namespaces]

namespace pmlc::target::x86 {

namespace abi = dialect::abi;
namespace pxa = dialect::pxa;
namespace xsmm = dialect::xsmm;

namespace {

struct LowerPXAToAffinePass
    : public ConvertPXAToAffineBase<LowerPXAToAffinePass> {
  void runOnOperation() final {
    auto &ctx = getContext();
    conversion::pxa_to_affine::PXAToAffineConversionTarget target(ctx);
    target.addLegalDialect<xsmm::XSMMDialect>();

    OwningRewritePatternList patterns;
    populatePXAGemmToXSMMConversionPatterns(patterns, &ctx);
    populatePXAPrngToAffineConversionPatterns(patterns, &ctx);
    conversion::pxa_to_affine::populatePXAToAffineConversionPatterns(patterns,
                                                                     &ctx);

    if (failed(applyPartialConversion(getOperation(), target, patterns,
                                      nullptr))) {
      getOperation().dump();
      emitError(UnknownLoc::get(&ctx), "Error lowering pxa -> affine\n");
      signalPassFailure();
    }
  }
};

struct ConvertStandardToLLVMPass
    : public ConvertStandardToLLVMBase<ConvertStandardToLLVMPass> {
  void runOnOperation() override {
    auto module = getOperation();
    auto *context = module.getContext();

    LowerToLLVMOptions options = {
        /*useBarePtrCallConv=*/false,
        /*emitCWrappers=*/true,
        /*indexBitwidth=*/kDeriveIndexBitwidthFromDataLayout,
        /*useAlignedAlloc=*/false,
    };
    LLVMTypeConverter typeConverter(context, options);

    OwningRewritePatternList patterns;
    populateExpandTanhPattern(patterns, context);
    populateXSMMToLLVMConversionPatterns(typeConverter, patterns);
    populateStdToLLVMConversionPatterns(typeConverter, patterns);
    conversion::stdx_to_llvm::populateStdXToLLVMConversionPatterns(
        typeConverter, patterns);
    conversion::abi_to_llvm::populateABIToLLVMConversionPatterns(typeConverter,
                                                                 patterns);
    populateOpenMPToLLVMConversionPatterns(context, typeConverter, patterns);

    LLVMConversionTarget target(*context);
    target.addIllegalDialect<abi::ABIDialect>();
    target.addDynamicallyLegalOp<omp::ParallelOp>([&](omp::ParallelOp op) {
      return typeConverter.isLegal(&op.getRegion());
    });
    target.addLegalOp<omp::TerminatorOp, omp::TaskyieldOp, omp::FlushOp,
                      omp::BarrierOp, omp::TaskwaitOp>();
    if (failed(applyPartialConversion(module, target, patterns))) {
      signalPassFailure();
    }
  }
};

// OpenMP has issues passing values through to OpenMP blocks.  As a workaround,
// we have a simple pass to smuggle values that cross the boundary via an
// alloca()'d struct.
struct OpenMPWorkaroundPass final
    : public OpenMPWorkaroundBase<OpenMPWorkaroundPass> {
  void runOnOperation() final {
    LLVM::LLVMFuncOp funcOp = getOperation();
    OpBuilder builder{&getContext()};
    funcOp.walk([&](omp::ParallelOp parOp) {
<<<<<<< HEAD
      // The values used to construct the smuggling struct.
      SmallVector<LLVM::LLVMType, 8> fieldTypes;
      SmallVector<Value, 8> fieldSrcs;

      // A mapping from original values to the OpOperands within the
      // parallel region that use those values, for value replacement.
      std::unordered_map<void *, std::list<OpOperand *>> valueMap;

      // Find values that cross the loop
      parOp.walk([&](mlir::Operation *childOp) {
        if (childOp == parOp.getOperation()) {
          return;
        }
        for (auto &opOperand : childOp->getOpOperands()) {
          auto value = opOperand.get();

          // Simple check: if it's not an LLVM type, or if it's an LLVM
          // pointer type, we don't need or want to smuggle this value in
          // via a struct.
          auto llvmType = value.getType().dyn_cast<LLVM::LLVMType>();
          if (!llvmType || llvmType.isPointerTy()) {
            continue;
          }

          Region *region = nullptr;
          if (auto blockArg = value.dyn_cast<BlockArgument>()) {
            region = blockArg.getParentRegion();
          } else {
            region = value.getDefiningOp()->getParentRegion();
          }

          // Check the value's source's nested region chain: if we encounter the
          // parOp's region, then the value is defined within the parOp and
          // doesn't need to be (can't be) smuggled.
          bool definedInsideParOp = false;
          while (region) {
            if (region == &parOp.region()) {
              definedInsideParOp = true;
              break;
            }
            region = region->getParentRegion();
          }
          if (definedInsideParOp) {
            continue;
          }

          // Otherwise, we need to smuggle the value through an alloca'd struct.
          auto [it, inserted] = valueMap.try_emplace(value.getAsOpaquePointer(),
                                                     std::list<OpOperand *>{});
          if (inserted) {
            fieldTypes.emplace_back(llvmType);
            fieldSrcs.emplace_back(value);
          }
          it->second.emplace_back(&opOperand);
        }
      });

      if (!fieldTypes.size()) {
=======
      llvm::SetVector<Value> values;

      visitUsedValuesDefinedAbove({parOp.region()}, [&](OpOperand *opOperand) {
        auto value = opOperand->get();

        // If it's not an LLVM type, or if it's an LLVM pointer type, we
        // don't need or want to smuggle this value in via a struct.
        auto llvmType = value.getType().dyn_cast<LLVM::LLVMType>();
        if (!llvmType || llvmType.isPointerTy()) {
          return;
        }

        // Otherwise, we need to smuggle the value through an alloca'd
        // struct.
        values.insert(value);
      });

      if (!values.size()) {
>>>>>>> a2407e1e
        return; // Nothing to do.
      }

      // Build the structure.
      builder.setInsertionPoint(parOp);
<<<<<<< HEAD
      auto structTy = LLVM::LLVMType::getStructTy(&getContext(), fieldTypes);
=======
      LLVM::LLVMType structTy;
      {
        SmallVector<LLVM::LLVMType, 8> types;
        for (auto val : values) {
          types.push_back(val.getType().cast<LLVM::LLVMType>());
        }
        structTy = LLVM::LLVMType::getStructTy(&getContext(), types);
      }
>>>>>>> a2407e1e
      auto structPtrTy = structTy.getPointerTo();
      auto numElements = builder.create<LLVM::ConstantOp>(
          parOp.getLoc(), LLVM::LLVMType::getInt64Ty(&getContext()),
          builder.getIndexAttr(1));
      auto structPtr = builder.create<LLVM::AllocaOp>(
          parOp.getLoc(), structPtrTy, numElements, 0);
      Value srcStructVal =
          builder.create<LLVM::UndefOp>(parOp.getLoc(), structTy);
<<<<<<< HEAD
      for (auto srcIdx : llvm::enumerate(fieldSrcs)) {
=======
      for (auto srcIdx : llvm::enumerate(values)) {
>>>>>>> a2407e1e
        srcStructVal = builder.create<LLVM::InsertValueOp>(
            parOp.getLoc(), srcStructVal, srcIdx.value(),
            builder.getI64ArrayAttr(srcIdx.index()));
      }
      builder.create<LLVM::StoreOp>(parOp.getLoc(), srcStructVal, structPtr);

      // Unpack the structure, rewriting the affected values.
      builder.setInsertionPointToStart(&parOp.region().front());
      auto dstStructVal =
          builder.create<LLVM::LoadOp>(parOp.getLoc(), structPtr);
<<<<<<< HEAD
      for (auto srcIdx : llvm::enumerate(fieldSrcs)) {
        auto dstVal = builder.create<LLVM::ExtractValueOp>(
            parOp.getLoc(), srcIdx.value().getType(), dstStructVal,
            builder.getI64ArrayAttr(srcIdx.index()));
        for (OpOperand *opOperand :
             valueMap[srcIdx.value().getAsOpaquePointer()]) {
          opOperand->set(dstVal);
        }
=======
      for (auto srcIdx : llvm::enumerate(values)) {
        auto smuggledValue = builder.create<LLVM::ExtractValueOp>(
            parOp.getLoc(), srcIdx.value().getType(), dstStructVal,
            builder.getI64ArrayAttr(srcIdx.index()));
        replaceAllUsesInRegionWith(srcIdx.value(), smuggledValue,
                                   parOp.region());
>>>>>>> a2407e1e
      }
    });
  }
};

} // namespace

// NOTE: the stencil pass uses row-major ordering, the heatmap is
// specified in column-major ordering.
static pxa::StencilCost heatmapCostTransposed(ArrayRef<int64_t> tile,
                                              ArrayRef<Type> types) {
  // Only f32 is supported currently.
  if (llvm::any_of(types, [](Type type) {
        if (auto shapedType = type.dyn_cast<ShapedType>()) {
          type = shapedType.getElementType();
        }
        return !type.isF32();
      })) {
    return pxa::StencilCost{/*throughput=*/0.0, /*startupCost=*/0};
  }
  return heatmapCost(ArrayRef<int64_t>{tile[1], tile[0], tile[2]});
}

std::unique_ptr<Pass> createXSMMStencilPass() {
  auto numThreads = std::thread::hardware_concurrency();
  return pxa::createStencilGEMMPass(numThreads, /*doBatch=*/true,
                                    heatmapCostTransposed);
}

std::unique_ptr<Pass> createLowerPXAToAffinePass() {
  return std::make_unique<LowerPXAToAffinePass>();
}

std::unique_ptr<Pass> createLowerToLLVMPass() {
  return std::make_unique<ConvertStandardToLLVMPass>();
}

std::unique_ptr<Pass> createOpenMPWorkaroundPass() {
  return std::make_unique<OpenMPWorkaroundPass>();
}

void pipelineBuilder(OpPassManager &pm) {
  pm.addPass(pmlc::dialect::tile::createComputeBoundsPass());
  pm.addPass(pmlc::dialect::tile::createPadConstraintsPass());
  pm.addPass(createCanonicalizerPass());
  pm.addPass(createCSEPass());

  pm.addPass(pmlc::conversion::tile_to_pxa::createLowerTileToPXAPass());
  pm.addPass(createCanonicalizerPass());
  pm.addPass(createCSEPass());

  pm.addPass(pxa::createStencilGEMMPass(/*numThreads=*/1, /*doBatch=*/true,
                                        heatmapCostTransposed));
  pm.addPass(pxa::createAffineNormalizePass());
  pm.addPass(createCanonicalizerPass());

  pm.addPass(pxa::createTileAccumulatePass());
  pm.addPass(pxa::createAffineNormalizePass(/*promote=*/false));
  pm.addPass(createCanonicalizerPass());

  // Use OMP thread count
  unsigned maxThreads = omp_get_max_threads();
  unsigned physCores = getPhysicalCoreNumber();
  if (0 != physCores) {
    maxThreads = std::min(physCores, maxThreads);
  }

  pm.addPass(pxa::createCPUThreadPass(maxThreads));

  pm.addPass(pxa::createAffineNormalizePass());
  pm.addPass(createCanonicalizerPass());

  pm.addPass(pxa::createFusionPass());
  pm.addPass(pxa::createAffineNormalizePass());
  pm.addPass(createCanonicalizerPass());

  pm.addPass(pxa::createMemRefDataFlowOptPass());
  pm.addPass(createCanonicalizerPass());

  pm.addPass(pxa::createLocalizePass());
  pm.addPass(pxa::createResizeTmpsPass());
  pm.addPass(pxa::createBufferPlacementPass());
  pm.addPass(pxa::createAffineNormalizePass());
  pm.addPass(createCanonicalizerPass());
  pm.addPass(createCSEPass());

  pm.addPass(createLowerPXAToAffinePass());

  // Unroll affine.for loops.
  pm.addPass(createLoopUnrollPass(
      /*unrollFactor=*/32,
      /*unrollUpToFactor=*/true));
  pm.addPass(createCanonicalizerPass());
  pm.addPass(createCSEPass());

  pm.addPass(createLoopInvariantCodeMotionPass());
  pm.addPass(createCanonicalizerPass());
  pm.addPass(createCSEPass());

  pm.addPass(createLowerAffinePass());
  pm.addPass(createCanonicalizerPass());
  pm.addPass(createCSEPass());

  pm.addPass(pmlc::conversion::scf_to_omp::createLowerSCFToOpenMPPass());
  pm.addPass(createCanonicalizerPass());
  pm.addPass(createCSEPass());

  pm.addPass(createLowerToCFGPass());
  if (pmlc::util::getEnvVar("PLAIDML_BOUNDS_CHECK") == "1") {
    pm.addPass(pmlc::dialect::stdx::createBoundsCheckPass());
  }

  pm.addPass(abi::createLowerToABIPass());
  pm.addPass(pmlc::transforms::createHoistingPass());
  pm.addPass(createCanonicalizerPass());
  pm.addPass(createLowerToLLVMPass());
  pm.addPass(createTraceLinkingPass());
<<<<<<< HEAD
  pm.addPass(createCanonicalizerPass());
  pm.addPass(createCSEPass());
=======
>>>>>>> a2407e1e
  pm.addPass(createOpenMPWorkaroundPass());
}

} // namespace pmlc::target::x86<|MERGE_RESOLUTION|>--- conflicted
+++ resolved
@@ -114,66 +114,6 @@
     LLVM::LLVMFuncOp funcOp = getOperation();
     OpBuilder builder{&getContext()};
     funcOp.walk([&](omp::ParallelOp parOp) {
-<<<<<<< HEAD
-      // The values used to construct the smuggling struct.
-      SmallVector<LLVM::LLVMType, 8> fieldTypes;
-      SmallVector<Value, 8> fieldSrcs;
-
-      // A mapping from original values to the OpOperands within the
-      // parallel region that use those values, for value replacement.
-      std::unordered_map<void *, std::list<OpOperand *>> valueMap;
-
-      // Find values that cross the loop
-      parOp.walk([&](mlir::Operation *childOp) {
-        if (childOp == parOp.getOperation()) {
-          return;
-        }
-        for (auto &opOperand : childOp->getOpOperands()) {
-          auto value = opOperand.get();
-
-          // Simple check: if it's not an LLVM type, or if it's an LLVM
-          // pointer type, we don't need or want to smuggle this value in
-          // via a struct.
-          auto llvmType = value.getType().dyn_cast<LLVM::LLVMType>();
-          if (!llvmType || llvmType.isPointerTy()) {
-            continue;
-          }
-
-          Region *region = nullptr;
-          if (auto blockArg = value.dyn_cast<BlockArgument>()) {
-            region = blockArg.getParentRegion();
-          } else {
-            region = value.getDefiningOp()->getParentRegion();
-          }
-
-          // Check the value's source's nested region chain: if we encounter the
-          // parOp's region, then the value is defined within the parOp and
-          // doesn't need to be (can't be) smuggled.
-          bool definedInsideParOp = false;
-          while (region) {
-            if (region == &parOp.region()) {
-              definedInsideParOp = true;
-              break;
-            }
-            region = region->getParentRegion();
-          }
-          if (definedInsideParOp) {
-            continue;
-          }
-
-          // Otherwise, we need to smuggle the value through an alloca'd struct.
-          auto [it, inserted] = valueMap.try_emplace(value.getAsOpaquePointer(),
-                                                     std::list<OpOperand *>{});
-          if (inserted) {
-            fieldTypes.emplace_back(llvmType);
-            fieldSrcs.emplace_back(value);
-          }
-          it->second.emplace_back(&opOperand);
-        }
-      });
-
-      if (!fieldTypes.size()) {
-=======
       llvm::SetVector<Value> values;
 
       visitUsedValuesDefinedAbove({parOp.region()}, [&](OpOperand *opOperand) {
@@ -192,15 +132,11 @@
       });
 
       if (!values.size()) {
->>>>>>> a2407e1e
         return; // Nothing to do.
       }
 
       // Build the structure.
       builder.setInsertionPoint(parOp);
-<<<<<<< HEAD
-      auto structTy = LLVM::LLVMType::getStructTy(&getContext(), fieldTypes);
-=======
       LLVM::LLVMType structTy;
       {
         SmallVector<LLVM::LLVMType, 8> types;
@@ -209,7 +145,6 @@
         }
         structTy = LLVM::LLVMType::getStructTy(&getContext(), types);
       }
->>>>>>> a2407e1e
       auto structPtrTy = structTy.getPointerTo();
       auto numElements = builder.create<LLVM::ConstantOp>(
           parOp.getLoc(), LLVM::LLVMType::getInt64Ty(&getContext()),
@@ -218,11 +153,7 @@
           parOp.getLoc(), structPtrTy, numElements, 0);
       Value srcStructVal =
           builder.create<LLVM::UndefOp>(parOp.getLoc(), structTy);
-<<<<<<< HEAD
-      for (auto srcIdx : llvm::enumerate(fieldSrcs)) {
-=======
       for (auto srcIdx : llvm::enumerate(values)) {
->>>>>>> a2407e1e
         srcStructVal = builder.create<LLVM::InsertValueOp>(
             parOp.getLoc(), srcStructVal, srcIdx.value(),
             builder.getI64ArrayAttr(srcIdx.index()));
@@ -233,23 +164,12 @@
       builder.setInsertionPointToStart(&parOp.region().front());
       auto dstStructVal =
           builder.create<LLVM::LoadOp>(parOp.getLoc(), structPtr);
-<<<<<<< HEAD
-      for (auto srcIdx : llvm::enumerate(fieldSrcs)) {
-        auto dstVal = builder.create<LLVM::ExtractValueOp>(
-            parOp.getLoc(), srcIdx.value().getType(), dstStructVal,
-            builder.getI64ArrayAttr(srcIdx.index()));
-        for (OpOperand *opOperand :
-             valueMap[srcIdx.value().getAsOpaquePointer()]) {
-          opOperand->set(dstVal);
-        }
-=======
       for (auto srcIdx : llvm::enumerate(values)) {
         auto smuggledValue = builder.create<LLVM::ExtractValueOp>(
             parOp.getLoc(), srcIdx.value().getType(), dstStructVal,
             builder.getI64ArrayAttr(srcIdx.index()));
         replaceAllUsesInRegionWith(srcIdx.value(), smuggledValue,
                                    parOp.region());
->>>>>>> a2407e1e
       }
     });
   }
@@ -367,11 +287,6 @@
   pm.addPass(createCanonicalizerPass());
   pm.addPass(createLowerToLLVMPass());
   pm.addPass(createTraceLinkingPass());
-<<<<<<< HEAD
-  pm.addPass(createCanonicalizerPass());
-  pm.addPass(createCSEPass());
-=======
->>>>>>> a2407e1e
   pm.addPass(createOpenMPWorkaroundPass());
 }
 
