--- conflicted
+++ resolved
@@ -47,16 +47,11 @@
 
 namespace pmlc::target::intel_gen {
 
-<<<<<<< HEAD
-namespace abi = pmlc::dialect::abi;
-namespace pxa = pmlc::dialect::pxa;
-namespace comp = pmlc::dialect::comp;
-=======
+namespace abi = dialect::abi;
 namespace comp = dialect::comp;
 namespace pxa = dialect::pxa;
 namespace stdx = dialect::stdx;
 namespace tile = dialect::tile;
->>>>>>> 9f6ee756
 
 namespace {
 
