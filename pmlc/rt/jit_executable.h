--- conflicted
+++ resolved
@@ -14,12 +14,6 @@
 // has the effect of running the program.
 std::unique_ptr<Executable>
 makeJitExecutable(const std::shared_ptr<pmlc::compiler::Program> &program,
-                  std::shared_ptr<Device> device,
-<<<<<<< HEAD
-                  mlir::ArrayRef<util::BufferPtr> inputBuffers,
-                  mlir::ArrayRef<util::BufferPtr> outputBuffers);
-=======
-                  mlir::ArrayRef<void *> preParams);
->>>>>>> 5512c9e3
+                  std::shared_ptr<Device> device);
 
 } // namespace pmlc::rt