// Copyright 2020 Intel Corporation

#include "pmlc/rt/jit_executable.h"

#include <algorithm>
#include <fstream>
#include <string>
#include <utility>
#include <vector>

#include "llvm/ExecutionEngine/ExecutionEngine.h"
#include "llvm/ExecutionEngine/GenericValue.h"
#include "llvm/ExecutionEngine/JITLink/JITLinkMemoryManager.h"
#include "llvm/ExecutionEngine/MCJIT.h"
#include "llvm/ExecutionEngine/ObjectCache.h"
#include "llvm/ExecutionEngine/Orc/ExecutionUtils.h"
#include "llvm/ExecutionEngine/Orc/IRCompileLayer.h"
#include "llvm/ExecutionEngine/Orc/JITTargetMachineBuilder.h"
#include "llvm/ExecutionEngine/Orc/LLJIT.h"
#include "llvm/ExecutionEngine/Orc/ObjectLinkingLayer.h"
#include "llvm/ExecutionEngine/Orc/RTDyldObjectLinkingLayer.h"
#include "llvm/ExecutionEngine/SectionMemoryManager.h"
#include "llvm/IR/IRBuilder.h"
#include "llvm/Support/DynamicLibrary.h"
#include "llvm/Support/FormatVariadic.h"
#include "llvm/Support/Host.h"
#include "llvm/Support/TargetRegistry.h"
#include "llvm/Support/TargetSelect.h"
#include "llvm/Transforms/Utils/Cloning.h"

#include "mlir/ExecutionEngine/OptUtils.h"
#include "mlir/Pass/Pass.h"
#include "mlir/Pass/PassManager.h"
#include "mlir/Support/DebugStringHelper.h"
#include "mlir/Target/LLVMIR.h"
#include "mlir/Transforms/Passes.h"

#include "pmlc/rt/device_id.h"
#include "pmlc/rt/internal.h"
#include "pmlc/rt/runtime.h"
#include "pmlc/rt/symbol_registry.h"
#include "pmlc/util/env.h"
#include "pmlc/util/ids.h"
#include "pmlc/util/logging.h"

using namespace mlir; // NOLINT[build/namespaces]

using pmlc::compiler::Program;

namespace pmlc::rt {

// Setup LLVM target triple from the current machine.
static void setupTargetTriple(llvm::Module *llvmModule) {
  // Setup the machine properties from the current architecture.
  auto targetTriple = llvm::sys::getDefaultTargetTriple();
  std::string errorMessage;
  auto target = llvm::TargetRegistry::lookupTarget(targetTriple, errorMessage);
  if (!target) {
    throw std::runtime_error("NO target: " + errorMessage);
  }

  std::string cpu(llvm::sys::getHostCPUName());
  llvm::SubtargetFeatures features;
  llvm::StringMap<bool> hostFeatures;

  if (llvm::sys::getHostCPUFeatures(hostFeatures))
    for (auto &f : hostFeatures)
      features.AddFeature(f.first(), f.second);

  std::unique_ptr<llvm::TargetMachine> machine(target->createTargetMachine(
      targetTriple, cpu, features.getString(), {}, {}));
  llvmModule->setDataLayout(machine->createDataLayout());
  llvmModule->setTargetTriple(targetTriple);
}

static std::string makePackedFunctionName(StringRef name) {
  return "_mlir_" + name.str();
}

static std::string makeCWrapperFunctionName(StringRef name) {
  return "_mlir_ciface_" + name.str();
}

// Define an interface function that wraps all the arguments of the original
// function and all its results into an i8** pointer to provide a unified
// invocation interface.
static void packFunctionArguments(llvm::Module *module, StringRef entry) {
  auto &ctx = module->getContext();
  llvm::IRBuilder<> builder(ctx);
  auto funcName = makeCWrapperFunctionName(entry);
  auto *func = module->getFunction(funcName);
  if (!func) {
    throw std::runtime_error("Could not find function: " + funcName);
  }

  // Given a function `foo(<...>)`, define the interface function
  // `mlir_foo(i8**)`.
  auto newType = llvm::FunctionType::get(builder.getVoidTy(),
                                         builder.getInt8PtrTy()->getPointerTo(),
                                         /*isVarArg=*/false);
  auto newName = makePackedFunctionName(entry);
  auto funcCst = module->getOrInsertFunction(newName, newType);
  llvm::Function *interfaceFunc = cast<llvm::Function>(funcCst.getCallee());

  // Extract the arguments from the type-erased argument list and cast them to
  // the proper types.
  auto bb = llvm::BasicBlock::Create(ctx);
  bb->insertInto(interfaceFunc);
  builder.SetInsertPoint(bb);
  llvm::Value *argList = interfaceFunc->arg_begin();
  SmallVector<llvm::Value *, 8> args;
  args.reserve(llvm::size(func->args()));
  for (auto &indexedArg : llvm::enumerate(func->args())) {
    llvm::Value *argIndex = llvm::Constant::getIntegerValue(
        builder.getInt64Ty(), APInt(64, indexedArg.index()));
    llvm::Value *argPtrPtr = builder.CreateGEP(argList, argIndex);
    llvm::Value *argPtr = builder.CreateLoad(argPtrPtr);
    llvm::Value *arg =
        builder.CreateBitCast(argPtr, indexedArg.value().getType());
    args.push_back(arg);
  }

  // Call the implementation function with the extracted arguments.
  builder.CreateCall(func, args);

  // The interface function returns void.
  builder.CreateRetVoid();
}

namespace {

class MemRefDescriptor {
private:
  struct Base {
    void *basePtr;
    void *data;
    int64_t offset;
    int64_t sizesAndStrides[];
  };

public:
  MemRefDescriptor(void *data, RankedTensorType type)
      : memory(computeSize(type)) {
    auto base = reinterpret_cast<Base *>(memory.data());
    base->basePtr = data;
    base->data = data;
    auto rank = type.getRank();
    auto shape = type.getShape();
    auto memRefType = MemRefType::get(shape, type.getElementType());
    SmallVector<int64_t, 8> strides;
    getStridesAndOffset(memRefType, strides, base->offset);
    for (unsigned i = 0; i < rank; i++) {
      base->sizesAndStrides[i] = shape[i];
      base->sizesAndStrides[i + rank] = strides[i];
    }
  }

  void *ptr() { return memory.data(); }

private:
  static unsigned computeSize(RankedTensorType type) {
    return sizeof(void *) +                   // allocatedPtr
           sizeof(void *) +                   // alignedPtr
           sizeof(int64_t) +                  // offset
           sizeof(int64_t) * type.getRank() + // sizes
           sizeof(int64_t) * type.getRank();  // strides
  }

  std::vector<char> memory;
};

using Network = void;
using SetupFunc = Network *(*)(Device *);
using ExecuteFunc = void (*)(void ** /* Network* followed by descriptor ptrs*/);
using TeardownFunc = void (*)(Network *);

struct ABI {
  SetupFunc setupFunc = nullptr;
  ExecuteFunc executeFunc = nullptr;
  TeardownFunc teardownFunc = nullptr;

  bool operator!() { return !setupFunc || !executeFunc || !teardownFunc; }
};

struct EngineImpl {
  virtual ~EngineImpl() = default;
  virtual ABI compile(std::unique_ptr<llvm::Module> module,
                      std::unique_ptr<llvm::LLVMContext> ctx) = 0;
};

static void *tryResolveSymbol(StringRef symbol) {
  if (auto ptr = resolveSymbol(symbol))
    return ptr;
  if (symbol[0] == '_') {
    if (auto ptr = resolveSymbol(symbol.drop_front()))
      return ptr;
  }

  auto ptr = llvm::sys::DynamicLibrary::SearchForAddressOfSymbol(symbol.str());
  if (ptr)
    return ptr;

  if (symbol[0] == '_') {
    if (auto ptr = llvm::sys::DynamicLibrary::SearchForAddressOfSymbol(
            symbol.drop_front().str())) {
      return ptr;
    }
  }

  return nullptr;
}

struct MCJITEngineImpl : EngineImpl {
  struct Runtime : public llvm::LegacyJITSymbolResolver {
    llvm::JITSymbol findSymbol(const std::string &symbol) override {
      auto ptr = tryResolveSymbol(symbol);
      if (!ptr) {
        throw std::runtime_error(
            llvm::formatv("Could not find symbol: {0}", symbol));
      }
      auto addr = llvm::pointerToJITTargetAddress(ptr);
      return llvm::JITEvaluatedSymbol(addr, llvm::JITSymbolFlags::None);
    }

    llvm::JITSymbol findSymbolInLogicalDylib(const std::string &) override {
      return llvm::JITSymbol(nullptr);
    }
  };

  ABI compile(std::unique_ptr<llvm::Module> module,
              std::unique_ptr<llvm::LLVMContext> ctx) final {
    std::string error;
    std::unique_ptr<llvm::LegacyJITSymbolResolver> resolver(new Runtime);
    engine = std::unique_ptr<llvm::ExecutionEngine>(
        llvm::EngineBuilder(std::move(module))
            .setErrorStr(&error)
            .setOptLevel(llvm::CodeGenOpt::Aggressive)
            .setEngineKind(llvm::EngineKind::JIT)
            .setVerifyModules(true)
            .setSymbolResolver(std::move(resolver))
            .create());
    if (!engine) {
      throw std::runtime_error("Failed to create ExecutionEngine: " + error);
    }

    engine->finalizeObject();

    ABI abi;
    abi.setupFunc = getFunc<SetupFunc>(makeCWrapperFunctionName(kPlaidmlInit));
    abi.executeFunc =
        getFunc<ExecuteFunc>(makePackedFunctionName(kPlaidmlExecute));
    abi.teardownFunc =
        getFunc<TeardownFunc>(makeCWrapperFunctionName(kPlaidmlFini));
    return abi;
  }

  template <typename Func>
  Func getFunc(const std::string &name) {
    uint64_t addr = engine->getFunctionAddress(name);
    if (!addr) {
      throw std::runtime_error(
          llvm::formatv("Entry point not found: {0}", name));
    }
    return reinterpret_cast<Func>(addr);
  }

  std::unique_ptr<llvm::ExecutionEngine> engine;
};

struct OrcJITEngineImpl : EngineImpl {
<<<<<<< HEAD
  ABI compile(std::unique_ptr<llvm::Module> module,
              std::unique_ptr<llvm::LLVMContext> ctx) final {
=======
  Function compile(std::unique_ptr<llvm::Module> module,
                   std::unique_ptr<llvm::LLVMContext> ctx,
                   StringRef entryPoint) final {
    using llvm::Expected;
>>>>>>> 5512c9e3
    using llvm::orc::DynamicLibrarySearchGenerator;
    using llvm::orc::IRCompileLayer;
    using llvm::orc::JITTargetMachineBuilder;
    using llvm::orc::MangleAndInterner;
    using llvm::orc::SymbolMap;
    using llvm::orc::ThreadSafeModule;
    using llvm::orc::TMOwningSimpleCompiler;

    auto dataLayout = module->getDataLayout();

    // Callback to inspect the cache and recompile on demand. This follows
    // Lang's LLJITWithObjectCache example.
    auto compileFunctionCreator = [&](JITTargetMachineBuilder JTMB)
        -> Expected<std::unique_ptr<IRCompileLayer::IRCompiler>> {
      JTMB.setCodeGenOptLevel(llvm::CodeGenOpt::Level::Aggressive);
      auto TM = JTMB.createTargetMachine();
      if (!TM)
        return TM.takeError();
      return std::make_unique<TMOwningSimpleCompiler>(std::move(*TM), nullptr);
    };

    jit = llvm::cantFail(llvm::orc::LLJITBuilder()
                             .setCompileFunctionCreator(compileFunctionCreator)
                             .create());

    // Add a ThreadSafeModule to the engine and return.
    ThreadSafeModule tsm(std::move(module), std::move(ctx));
    llvm::cantFail(jit->addIRModule(std::move(tsm)));

    SymbolMap symbols;
    auto &session = jit->getExecutionSession();

    auto addSymbol = [&](StringRef name, void *ptr) {
      auto addr = llvm::pointerToJITTargetAddress(ptr);
      auto symbol = llvm::JITEvaluatedSymbol(addr, llvm::JITSymbolFlags::None);
      symbols.insert(std::make_pair(session.intern(name), symbol));
    };

    for (const auto &kvp : SymbolRegistry::instance()->symbols) {
      addSymbol(kvp.first(), kvp.second);
#ifdef __APPLE__
      addSymbol(llvm::formatv("_{0}", kvp.first()).str(), kvp.second);
#endif
    }

    auto &mainJitDylib = jit->getMainJITDylib();
    cantFail(mainJitDylib.define(absoluteSymbols(symbols)));
    mainJitDylib.addGenerator(
        cantFail(DynamicLibrarySearchGenerator::GetForCurrentProcess(
            dataLayout.getGlobalPrefix())));

    ABI abi;
    abi.setupFunc = getFunc<SetupFunc>(makeCWrapperFunctionName(kPlaidmlInit));
    abi.executeFunc =
        getFunc<ExecuteFunc>(makePackedFunctionName(kPlaidmlExecute));
    abi.teardownFunc =
        getFunc<TeardownFunc>(makeCWrapperFunctionName(kPlaidmlFini));
    return abi;
  }

  template <typename Func>
  Func getFunc(mlir::StringRef name) {
    // JIT lookup may return an Error referring to strings stored internally by
    // the JIT. If the Error outlives the ExecutionEngine, it would want have a
    // dangling reference, which is currently caught by an assertion inside JIT
    // thanks to hand-rolled reference counting. Rewrap the error message into a
    // string before returning. Alternatively, ORC JIT should consider copying
    // the string into the error message.
    auto expectedSymbol = jit->lookup(name);
    if (!expectedSymbol) {
      std::string errorMessage;
      llvm::raw_string_ostream os(errorMessage);
      llvm::handleAllErrors(expectedSymbol.takeError(),
                            [&os](llvm::ErrorInfoBase &ei) { ei.log(os); });
      throw std::runtime_error(os.str());
    }

    auto addr = expectedSymbol->getAddress();
    return reinterpret_cast<Func>(addr);
  }

  std::unique_ptr<llvm::orc::LLJIT> jit;
};

enum class EngineKind {
  MCJIT,
  OrcJIT,
};

struct StopWatch {
  using fp_milliseconds =
      std::chrono::duration<double, std::chrono::milliseconds::period>;

  void start() { startTime = std::chrono::steady_clock::now(); }

  void stop() { stopTime = std::chrono::steady_clock::now(); }

  double delta_ms() {
    return std::chrono::duration_cast<fp_milliseconds>(stopTime - startTime)
        .count();
  }

  std::chrono::steady_clock::time_point startTime;
  std::chrono::steady_clock::time_point stopTime;
};

class JitExecutable final : public Executable {
public:
  JitExecutable(const std::shared_ptr<Program> &program,
<<<<<<< HEAD
                std::shared_ptr<Device> device,
                ArrayRef<util::BufferPtr> inputBuffers,
                ArrayRef<util::BufferPtr> outputBuffers)
      : program(program), device(std::move(device)) {
=======
                std::shared_ptr<Device> device, ArrayRef<void *> preParams)
      : program(program), device(std::move(device)), preParams(preParams) {
>>>>>>> 5512c9e3
    static std::once_flag is_initialized;
    std::call_once(is_initialized, []() {
      llvm::InitializeNativeTarget();
      llvm::InitializeNativeTargetAsmPrinter();
      initializeLLVMPasses();
      llvm::sys::DynamicLibrary::LoadLibraryPermanently(nullptr);
    });

    EngineKind kind = EngineKind::OrcJIT;
    auto jit = pmlc::util::getEnvVar("LLVM_JIT");
    if (jit == "ORC") {
      kind = EngineKind::OrcJIT;
    } else if (jit == "MCJIT") {
      kind = EngineKind::MCJIT;
    }

    switch (kind) {
    case EngineKind::MCJIT:
      impl = std::make_unique<MCJITEngineImpl>();
      break;
    case EngineKind::OrcJIT:
      impl = std::make_unique<OrcJITEngineImpl>();
      break;
    default:
      throw std::runtime_error("Invalid EngineKind");
    }

    auto ctx = std::make_unique<llvm::LLVMContext>();
    auto llvmModule = translateModuleToLLVMIR(*program->module, *ctx);
    if (!llvmModule) {
      throw std::runtime_error("could not convert to LLVM IR");
    }

    setupTargetTriple(llvmModule.get());
    packFunctionArguments(llvmModule.get(), kPlaidmlExecute);

    if (VLOG_IS_ON(6)) {
      llvmModule->print(llvm::errs(), nullptr);
    }

    abi = impl->compile(std::move(llvmModule), std::move(ctx));
    if (!abi) {
      throw std::runtime_error("Entrypoint functions not found");
    }
  }

  void invoke(mlir::ArrayRef<util::BufferPtr> inputBuffers,
              mlir::ArrayRef<util::BufferPtr> outputBuffers) final {
    StopWatch stopWatch;
    if (VLOG_IS_ON(1)) {
      stopWatch.start();
    }
    bindArguments(inputBuffers, outputBuffers);
    jitEntry(ptrs.data());
    if (VLOG_IS_ON(1)) {
      stopWatch.stop();
      IVLOG(1, "Execution time: " << stopWatch.delta_ms() << "ms");
    }
  }

  void bindArguments(ArrayRef<util::BufferPtr> inputBuffers,
                     ArrayRef<util::BufferPtr> outputBuffers) {
    if (inputBuffers.size() != program->inputs.size()) {
      throw std::runtime_error("Program input arguments and buffers mismatch");
    }

    if (outputBuffers.size() != program->outputs.size()) {
      throw std::runtime_error(
          "Program outputs arguments and buffers mismatch");
    }

    descriptors.clear();
    ptrs.clear();

    network = abi.setupFunc(this->device.get());
    ptrs.push_back(network);

    for (auto [type, buffer] : llvm::zip(program->inputs, inputBuffers)) {
      descriptors.emplace_back(buffer->data(), type.cast<RankedTensorType>());
      ptrs.push_back(descriptors.back().ptr());
    }
    for (const compiler::ConstantArgument &arg : program->constants) {
      descriptors.emplace_back(arg.buffer->data(),
                               arg.type.cast<RankedTensorType>());
      ptrs.push_back(descriptors.back().ptr());
    }
    for (auto [type, buffer] : llvm::zip(program->outputs, outputBuffers)) {
      descriptors.emplace_back(buffer->data(), type.cast<RankedTensorType>());
      ptrs.push_back(descriptors.back().ptr());
    }
  }

<<<<<<< HEAD
  void invoke() final {
    StopWatch stopWatch;
    if (VLOG_IS_ON(1)) {
      stopWatch.start();
    }
    abi.executeFunc(ptrs.data());
    if (VLOG_IS_ON(1)) {
      stopWatch.stop();
      IVLOG(1, "Execution time: " << stopWatch.delta_ms() << "ms");
    }
  }

  ~JitExecutable() { abi.teardownFunc(network); }

=======
>>>>>>> 5512c9e3
private:
  std::shared_ptr<Program> program;
  std::shared_ptr<Device> device;
  std::vector<void *> preParams;
  std::unique_ptr<EngineImpl> impl;
  std::vector<MemRefDescriptor> descriptors;
  std::vector<void *> ptrs;
  ABI abi;
  void *network = nullptr;
};

} // namespace

std::unique_ptr<Executable>
makeJitExecutable(const std::shared_ptr<Program> &program,
<<<<<<< HEAD
                  std::shared_ptr<Device> device,
                  ArrayRef<util::BufferPtr> inputBuffers,
                  ArrayRef<util::BufferPtr> outputBuffers) {
  return std::make_unique<JitExecutable>(program, std::move(device),
                                         inputBuffers, outputBuffers);
=======
                  std::shared_ptr<Device> device, ArrayRef<void *> preParams) {
  return std::make_unique<JitExecutable>(program, std::move(device), preParams);
>>>>>>> 5512c9e3
}

} // namespace pmlc::rt<|MERGE_RESOLUTION|>--- conflicted
+++ resolved
@@ -268,15 +268,9 @@
 };
 
 struct OrcJITEngineImpl : EngineImpl {
-<<<<<<< HEAD
   ABI compile(std::unique_ptr<llvm::Module> module,
               std::unique_ptr<llvm::LLVMContext> ctx) final {
-=======
-  Function compile(std::unique_ptr<llvm::Module> module,
-                   std::unique_ptr<llvm::LLVMContext> ctx,
-                   StringRef entryPoint) final {
     using llvm::Expected;
->>>>>>> 5512c9e3
     using llvm::orc::DynamicLibrarySearchGenerator;
     using llvm::orc::IRCompileLayer;
     using llvm::orc::JITTargetMachineBuilder;
@@ -386,15 +380,8 @@
 class JitExecutable final : public Executable {
 public:
   JitExecutable(const std::shared_ptr<Program> &program,
-<<<<<<< HEAD
-                std::shared_ptr<Device> device,
-                ArrayRef<util::BufferPtr> inputBuffers,
-                ArrayRef<util::BufferPtr> outputBuffers)
+                std::shared_ptr<Device> device)
       : program(program), device(std::move(device)) {
-=======
-                std::shared_ptr<Device> device, ArrayRef<void *> preParams)
-      : program(program), device(std::move(device)), preParams(preParams) {
->>>>>>> 5512c9e3
     static std::once_flag is_initialized;
     std::call_once(is_initialized, []() {
       llvm::InitializeNativeTarget();
@@ -441,6 +428,8 @@
     }
   }
 
+  ~JitExecutable() { abi.teardownFunc(network); }
+
   void invoke(mlir::ArrayRef<util::BufferPtr> inputBuffers,
               mlir::ArrayRef<util::BufferPtr> outputBuffers) final {
     StopWatch stopWatch;
@@ -448,7 +437,7 @@
       stopWatch.start();
     }
     bindArguments(inputBuffers, outputBuffers);
-    jitEntry(ptrs.data());
+    abi.executeFunc(ptrs.data());
     if (VLOG_IS_ON(1)) {
       stopWatch.stop();
       IVLOG(1, "Execution time: " << stopWatch.delta_ms() << "ms");
@@ -487,27 +476,9 @@
     }
   }
 
-<<<<<<< HEAD
-  void invoke() final {
-    StopWatch stopWatch;
-    if (VLOG_IS_ON(1)) {
-      stopWatch.start();
-    }
-    abi.executeFunc(ptrs.data());
-    if (VLOG_IS_ON(1)) {
-      stopWatch.stop();
-      IVLOG(1, "Execution time: " << stopWatch.delta_ms() << "ms");
-    }
-  }
-
-  ~JitExecutable() { abi.teardownFunc(network); }
-
-=======
->>>>>>> 5512c9e3
 private:
   std::shared_ptr<Program> program;
   std::shared_ptr<Device> device;
-  std::vector<void *> preParams;
   std::unique_ptr<EngineImpl> impl;
   std::vector<MemRefDescriptor> descriptors;
   std::vector<void *> ptrs;
@@ -519,16 +490,8 @@
 
 std::unique_ptr<Executable>
 makeJitExecutable(const std::shared_ptr<Program> &program,
-<<<<<<< HEAD
-                  std::shared_ptr<Device> device,
-                  ArrayRef<util::BufferPtr> inputBuffers,
-                  ArrayRef<util::BufferPtr> outputBuffers) {
-  return std::make_unique<JitExecutable>(program, std::move(device),
-                                         inputBuffers, outputBuffers);
-=======
-                  std::shared_ptr<Device> device, ArrayRef<void *> preParams) {
-  return std::make_unique<JitExecutable>(program, std::move(device), preParams);
->>>>>>> 5512c9e3
+                  std::shared_ptr<Device> device) {
+  return std::make_unique<JitExecutable>(program, std::move(device));
 }
 
 } // namespace pmlc::rt