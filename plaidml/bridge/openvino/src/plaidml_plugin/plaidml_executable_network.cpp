// Copyright (C) 2020 Intel Corporation
// SPDX-License-Identifier: Apache-2.0
//

// NB: IE_SET_METRIC requires this header to be included first
#include "ie_metric_helpers.hpp"

#include "plaidml_executable_network.hpp"

#include <vector>

#include "details/ie_cnn_network_tools.h"

#include "plaidml/op/op.h"
#include "pmlc/util/logging.h"

#include "plaidml_infer_request.hpp"
#include "plaidml_ops.hpp"
#include "plaidml_util.hpp"

using namespace plaidml;          // NOLINT[build/namespaces]
using namespace InferenceEngine;  // NOLINT[build/namespaces]

namespace PlaidMLPlugin {

InferRequestInternal::Ptr PlaidMLExecutableNetwork::CreateInferRequestImpl(InputsDataMap networkInputs,
                                                                           OutputsDataMap networkOutputs) {
  IVLOG(1, "PlaidMLExecutableNetwork::CreateInferRequestImpl>");
  IVLOG(2, "networkInputs: " << networkInputs);
  IVLOG(2, "networkOutputs: " << networkOutputs);
  IVLOG(3, "tensorIONameMap_: " << tensorIONameMap_);
  std::vector<edsl::Tensor> inputs;
  for (const auto& kvp : networkInputs) {
    IVLOG(2, "input: " << kvp.first);
    inputs.push_back(tensorIONameMap_.at(kvp.first));
  }
  std::vector<edsl::Tensor> outputs;
  for (const auto& kvp : networkOutputs) {
    IVLOG(2, "output: " << kvp.first);
    outputs.push_back(tensorIONameMap_.at(kvp.first));
  }
  Program program = edsl::buildProgram("ie", inputs, outputs);
  program.compile();
  return std::make_shared<PlaidMLInferRequest>(networkInputs, networkOutputs, program);
}

PlaidMLExecutableNetwork::PlaidMLExecutableNetwork(const ICNNNetwork& network, const std::string& device) {
  auto fcn = network.getFunction();
  IE_ASSERT(fcn);  // PlaidML requires that the nGraph-based API be used
  IVLOG(2, "Layers:");
  for (const std::shared_ptr<ngraph::Node>& node : fcn->get_ordered_ops()) {
    IVLOG(2, "  " << node->description() << ": " << node->get_name() << "... " << node->get_friendly_name());
<<<<<<< HEAD
    if (node->is_constant()) {
      IE_ASSERT(node->get_output_size() == 1);
      IE_ASSERT(node->description() == "Constant");
      auto type = to_plaidml(node->get_element_type());
      std::vector<int64_t> dims{node->get_shape().begin(), node->get_shape().end()};
      TensorShape ts(type, dims);
      Buffer buffer(device, ts);
      // Specially resolve the constant-creating op
      Context ctx{node.get()};
      auto* layer = ngraph::as_type<ngraph::opset1::Constant>(ctx.layer);
      buffer.copy_from(layer->get_data_ptr());
      auto tensor = edsl::Constant(type, buffer, dims, node->get_friendly_name());
      IVLOG(3, "    Adding constant named '" << node->get_output_tensor_name(0) << "'");
      tensorMap_[node->get_output_tensor_name(0)] = tensor;
      continue;
    } else if (node->is_parameter()) {
      IE_ASSERT(node->get_output_size() == 1);
      std::vector<int64_t> dims{node->get_shape().begin(), node->get_shape().end()};
      auto type = to_plaidml(node->get_element_type());
      auto tensor = edsl::Placeholder(edsl::LogicalShape(type, dims), node->get_friendly_name());
      IVLOG(3, "    Adding placeholder named '" << node->get_output_tensor_name(0) << "'");
      tensorMap_[node->get_output_tensor_name(0)] = tensor;
      IVLOG(3, "    Also, aliasing " << node->get_output_tensor_name(0) << " as " << node->get_friendly_name());
      tensorIOMap_[node->get_friendly_name()] = tensor;
      continue;
    } else if (node->is_output() || node->description() == "Result") {  // TODO Unneeded ||
      // The OV output name is the name of the node _prior_ to the result)
      const auto& src_output = node->inputs()[0].get_source_output();
      const auto& friendly_name = src_output.get_node()->get_friendly_name();
      const auto& original_name = src_output.get_node()->get_output_tensor_name(src_output.get_index());
      IVLOG(3, "At an output node, aliasing " << original_name << " as " << friendly_name);
      tensorIOMap_[friendly_name] = tensorMap_.at(original_name);
      continue;
=======
    if (ngraph::op::is_constant(node)) {
      handleConstant(node);
    } else if (ngraph::op::is_parameter(node)) {
      handleParameter(node);
    } else if (ngraph::op::is_output(node)) {
      handleOutput(node);
    } else {
      handleOp(node);
>>>>>>> a0e512c2
    }
  }
}

void PlaidMLExecutableNetwork::handleConstant(const std::shared_ptr<ngraph::Node>& node) {
  IE_ASSERT(node->get_output_size() == 1);
  IE_ASSERT(node->description() == "Constant");
  auto type = to_plaidml(node->get_element_type());
  std::vector<int64_t> dims{node->get_shape().begin(), node->get_shape().end()};
  TensorShape shape(type, dims);
  Buffer buffer(shape);
  // Specially resolve the constant-creating op
  Context ctx{node.get()};
  auto* layer = dynamic_cast<ngraph::opset1::Constant*>(ctx.layer);
  buffer.copy_from(layer->get_data_ptr());
  auto tensor = edsl::Constant(buffer, node->get_friendly_name());
  IVLOG(3, "    Adding constant named '" << node->get_output_tensor_name(0) << "'");
  tensorMap_[node->output(0).get_tensor_ptr()] = tensor;
}

void PlaidMLExecutableNetwork::handleParameter(const std::shared_ptr<ngraph::Node>& node) {
  IE_ASSERT(node->get_output_size() == 1);
  std::vector<int64_t> dims{node->get_shape().begin(), node->get_shape().end()};
  auto type = to_plaidml(node->get_element_type());
  auto tensor = edsl::Placeholder(type, dims, node->get_friendly_name());
  IVLOG(3, "    Adding parameter named '" << node->get_name() << "'");
  tensorMap_[node->output(0).get_tensor_ptr()] = tensor;
  tensorIONameMap_[node->get_name()] = tensor;
}

void PlaidMLExecutableNetwork::handleOutput(const std::shared_ptr<ngraph::Node>& node) {
  // The OV output name is the name of the node _prior_ to the result
  tensorIONameMap_[node->inputs()[0].get_source_output().get_node()->get_name()] =
      tensorMap_.at(node->input(0).get_tensor_ptr());
}

void PlaidMLExecutableNetwork::handleOp(const std::shared_ptr<ngraph::Node>& node) {
  auto op = OpsRegistry::instance()->resolve(node->description());
  if (!op) {
    THROW_IE_EXCEPTION << "Unsupported operation: " << node->description();
  }

  Context ctx{node.get()};
  for (const auto& input : node->inputs()) {
    if (VLOG_IS_ON(1)) {
      const auto& src_output = input.get_source_output();
      const auto& name = src_output.get_node()->get_output_tensor_name(src_output.get_index());
      IVLOG(1, "    input: " << name);
    }
    auto tensor = tensorMap_.at(input.get_tensor_ptr());
    ctx.operands.push_back(tensor);
  }
  auto value = op(ctx);
  auto tuple = value.as_tuple();
  IE_ASSERT(tuple.size() == node->get_output_size());
  for (unsigned i = 0; i < tuple.size(); i++) {
    auto tensor = tuple.at(i).as_tensor();
    if (VLOG_IS_ON(1)) {
      const auto& name = node->get_output_tensor_name(i);
      IVLOG(1, "    output: " << name);
    }
    tensorMap_[node->output(i).get_tensor_ptr()] = tensor;
  }
}

void PlaidMLExecutableNetwork::GetMetric(const std::string& name, Parameter& result, ResponseDesc* resp) const {
  IVLOG(1, "PlaidMLExecutableNetwork::GetMetric> " << name);
  if (name == METRIC_KEY(SUPPORTED_METRICS)) {
    std::vector<std::string> metrics = {
        METRIC_KEY(SUPPORTED_METRICS),
        METRIC_KEY(OPTIMAL_NUMBER_OF_INFER_REQUESTS),
    };
    result = IE_SET_METRIC(SUPPORTED_METRICS, metrics);
  } else if (name == METRIC_KEY(OPTIMAL_NUMBER_OF_INFER_REQUESTS)) {
    result = IE_SET_METRIC(OPTIMAL_NUMBER_OF_INFER_REQUESTS, 1);
  } else {
    THROW_IE_EXCEPTION << "Unsupported ExecutableNetwork metric: " << name;
  }
}

}  // namespace PlaidMLPlugin<|MERGE_RESOLUTION|>--- conflicted
+++ resolved
@@ -50,7 +50,7 @@
   IVLOG(2, "Layers:");
   for (const std::shared_ptr<ngraph::Node>& node : fcn->get_ordered_ops()) {
     IVLOG(2, "  " << node->description() << ": " << node->get_name() << "... " << node->get_friendly_name());
-<<<<<<< HEAD
+    /*
     if (node->is_constant()) {
       IE_ASSERT(node->get_output_size() == 1);
       IE_ASSERT(node->description() == "Constant");
@@ -84,7 +84,7 @@
       IVLOG(3, "At an output node, aliasing " << original_name << " as " << friendly_name);
       tensorIOMap_[friendly_name] = tensorMap_.at(original_name);
       continue;
-=======
+      */
     if (ngraph::op::is_constant(node)) {
       handleConstant(node);
     } else if (ngraph::op::is_parameter(node)) {
@@ -93,7 +93,6 @@
       handleOutput(node);
     } else {
       handleOp(node);
->>>>>>> a0e512c2
     }
   }
 }
