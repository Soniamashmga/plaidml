--- conflicted
+++ resolved
@@ -24,36 +24,7 @@
     alwayslink = 1,
 )
 
-<<<<<<< HEAD
-cc_binary(
-    name = "benchmark_app",
-    srcs = glob([
-        "inference-engine/samples/benchmark_app/**/*.cpp",
-    ]),
-    linkopts = select({
-        "@bazel_tools//src/conditions:windows": [],
-        "@bazel_tools//src/conditions:darwin_x86_64": [],
-        "//conditions:default": [
-            "-pthread",
-            "-lm",
-            "-ldl",
-        ],
-    }),
-    # linkstatic = 0,
-    data = [
-        ":plugins",
-    ],
-    deps = [
-        "@openvino//:benchmark_app",
-        ":libinference_engine_ir_reader.so",
-        ":plaidml-plugin",
-    ],
-)
-
-cc_binary(
-=======
 plaidml_cc_binary(
->>>>>>> a0e512c2
     name = "plaidml-plugin",
     linkshared = 1,
     tags = TAGS,
@@ -61,19 +32,6 @@
         ":lib",
         "//plaidml:runtimes",
         "//plaidml:targets",
-    ],
-)
-
-# TODO
-cc_binary(
-    name = "libinference_engine_ir_reader.so",
-    # linkopts = TODO,
-    # linkopts = PLAIDML_LINKOPTS,
-    linkshared = 1,
-    tags = TAGS,
-    deps = [
-        "@openvino//:ie_reader",
-        # "@openvino//:inference_engine",
     ],
 )
 
