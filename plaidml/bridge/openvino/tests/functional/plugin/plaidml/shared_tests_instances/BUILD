load("//bzl:plaidml.bzl", "plaidml_cc_library")

package(default_visibility = ["//visibility:public"])

plaidml_cc_library(
    name = "shared_tests_instances",
    srcs = glob(["*.cpp"]),
    copts = select({
        "@bazel_tools//src/conditions:windows": [],
        "//conditions:default": ["-Wno-deprecated-declarations"],
    }),
<<<<<<< HEAD
    data = [
        "//:ov_plugins_xml_k8",
        "//:ov_plugins_xml_linux_x86_64",
        "//plaidml/bridge/openvino:plaidml-plugin",
    ],
=======
>>>>>>> a0e512c2
    tags = [
        "skip_macos",
        "skip_windows",
    ],
    deps = [
        "@com_google_googletest//:gtest_main",
        "@gflags",
        "@openvino//:common_test_utils",
        "@openvino//:inference_engine",
        "@openvino//:shared_plugin_tests",
    ],
)<|MERGE_RESOLUTION|>--- conflicted
+++ resolved
@@ -9,14 +9,6 @@
         "@bazel_tools//src/conditions:windows": [],
         "//conditions:default": ["-Wno-deprecated-declarations"],
     }),
-<<<<<<< HEAD
-    data = [
-        "//:ov_plugins_xml_k8",
-        "//:ov_plugins_xml_linux_x86_64",
-        "//plaidml/bridge/openvino:plaidml-plugin",
-    ],
-=======
->>>>>>> a0e512c2
     tags = [
         "skip_macos",
         "skip_windows",
